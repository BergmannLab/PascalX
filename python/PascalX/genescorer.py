--- conflicted
+++ resolved
@@ -166,15 +166,8 @@
         self._MAP = M._GENEIDtoSNP
         self._iMAP = M._SNPtoGENEID
         self._joint = joint
-<<<<<<< HEAD
-    
-    
-    
-    def load_GWAS(self,file,rscol=0,pcol=1,bcol=None,a1col=None,a2col=None,delimiter=None,header=False,NAid='NA',log10p=False):
-=======
-          
+
     def load_GWAS(self,file,rscol=0,pcol=1,bcol=None,a1col=None,a2col=None,delimiter=None,header=False,NAid='NA',log10p=False,cutoff=1e-300):
->>>>>>> 54f57939
         """
         Load GWAS summary statistics p-values
         
@@ -237,16 +230,7 @@
                 self._GWAS_alleles[L[rscol]] = [L[a1col].upper(),L[a2col].upper()]
             
         f.close()
-<<<<<<< HEAD
-                    
-        print(len(self._GWAS),"SNPs loaded")
-
-        
-
-   
-=======
->>>>>>> 54f57939
-    
+
         if c > 0:
             print(c,"SNPs cutoff to",cutoff)
                 
@@ -1499,14 +1483,14 @@
     
     Implementation of cauchy distribution based genescorer
     
-    see Yaowu Liua and Jun Xie,
+    following math of Yaowu Liua and Jun Xie,
     doi.org/10.1080/01621459.2018.1554485
     
     """
     
     def __init__(self,window=50000,varcutoff=0.99,MAF=0.05,genome=None,gpu=False):
         """
-        Gene scoring via sum of chi2
+        Gene scoring via cauchy distribution
         
         Args:
         
