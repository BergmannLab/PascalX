# PascalX

High precision gene and pathway scoring for GWAS summary statistics in python

## Features

- Internal quad and multi-precision arithmetic support for high precision gene scoring via exact CDF calculations (up to 100 digits)
- Fast random access to SNP reference panel genomic data with minimal memory footprint.
- Parallelization over chromosomes and/or genes
- Gene-wise coherence test between two GWAS

## Documentation

The full documentation can be found [here](https://bergmannlab.github.io/PascalX/index.html). For quickstart, continue below.

## Citation policy

If you make use of PascalX for your research, please cite PascalX via the doi: 10.5281/zenodo.4429922

[![DOI](https://zenodo.org/badge/DOI/10.5281/zenodo.4429922.svg)](https://doi.org/10.5281/zenodo.4429922)

If you make use of the X-scorer (gene-wise coherence test between two GWAS), please cite the work 

*Krefl D., Bergmann S.*  
*Covariance of Interdependent Samples with Application to GWAS*  
[doi.org/10.1101/2021.05.16.21257289](https://doi.org/10.1101/2021.05.16.21257289)




## Installation 

### Debian/Ubuntu

Requirements:
  - Python3 with development headers
  - g++, make
  - [BOOST libraries](https://www.boost.org) 
  
  Install of requirements on Debian/Ubuntu:
  ``` bash
  sudo apt-get install python3 python3-dev python3-setuptools python3-pip g++ make libboost-all-dev
  ```

Export library path:
```bash
export LD_LIBRARY_PATH="/yourpath/PascalX/build/lib:$LD_LIBRARY_PATH"
```

Install PascalX via terminal:
```bash
git clone https://github.com/BergmannLab/PascalX.git
cd PascalX
make all
cd python
python3 setup.py install 
```

### Docker

Build the docker image 
```bash
git clone https://github.com/BergmannLab/PascalX.git
cd PascalX
docker build . -t pascalx:latest
```

Run the image in interactive mode with the host directory ```/your/workdir``` mounted as ```/data``` using the command
```bash
docker run --mount src=/your/workdir,target=/data,type=bind -p 8888:8888 -it pascalx bash
```
Jupyter notebook comes pre-installed and listens on port ```8888```.

## Usage

### Initialization:
**Import:**
```python
from PascalX import genescorer

Scorer = genescorer.chi2sum()
```

Options:

```window=50000```   : Window to add to gene start and end position

```varcutoff=0.99```: Variance to keep

```MAF=0.05```       : MAF threshold



**Set reference panel:**

1000 Genome Project reference data can be downloaded and converted via executing the script in the PascalX/misc folder as below (for GRCh37 replace 38 with 37).
```bash
bash get1KGGRCh38.sh pathtostore/ EUR 4
```
Note that the last number specified the # of cpu cores to utilize. 

The reference data has to be loaded by the gene scorer using the method
```python
Scorer.load_refpanel("path/filename")
```
The filename is required to not contain the ending ```.chr#....```. If the corresponding reference data has not been imported yet, PascalX will try to import the data from ```filename.chr#.tped.gz``` or ```filename.chr#.vcf.gz``` files in ```path/```. For .tped import the genotype information has to be supplied in gzip compressed 1-2-coded [plink](https://www.cog-genomics.org/plink/) tped files. The following plink options should do the job:

```bash
--recode 12 transpose
```

By default PascalX uses only one cpu core for the import. The number of cores to utilize can be set via the option ```parallel=```. For import of allele information raw .vcf files have to be used. In this case the plink step can be skipped. Note that later calls of ```load_refpanel``` will be fast as the converted reference data will be stored on disk and reloaded on the fly. 



**Load gene annotation:**
```python
Scorer.load_genome("path/filename",ccol=1,cid=5,csymb=7,cstx=3,cetx=4,cs=2,chrStart=3,NAgeneid='n/a',header=True)
```

```filename```: Text file containing gene information. Columns need to be separated by tabs (```\t``` delimiter)

```ccol```: Column containing chromosome 

```cid```: Column containing gene id

```csymb```: Column containing gene symbol

```cstx```: Column containing gene start position

```cetx```: Column containing gene end position

```cs```: Column containing strand

```chrStart```: # of first characters to skip in ccol 

```NAgeneid```: Identifier for not available gene id

```header```: First line is header ( True | False )


Note that PascalX can download human genome annotation automatically from [ensembl.org BioMart](https://www.ensembl.org/biomart/martview/). 

```python
from PascalX import genome

D = genome.genome()
D.get_ensembl_annotation(filename,genetype='protein_coding',version='GRCh38')
```

``` filename```: File to store the downloaded annotation 

``` genetype```: String of comma separated ensembl gene types to download

``` version ```: Annotation version to download ( GRCh37 | GRCh38 ) 

WARNING: 

PascalX matches genes with rsids via position overlap in the loaded reference panel. Both datasets should be based on the same annotation (for instance both hg19) for consistency.

**Load GWAS summary statistics to score:**
```python
Scorer.load_GWAS("path/filename",rscol=0,pcol=1,a1col=None,a2col=None)
```

```filename```: Text file containing variant ids and p-values with columns separated by tabs (```\t``` delimiter)

```rscol```: Column containing rsids

```pcol``` : Column containing p-values

```a1col```: Column containing alternate allele information (None for ignoring)

```a2col```: Column containing reference allele information (None for ignoring)


### Gene scoring:

**Exampe 1:** Score all genes in annotation

```python
R = Scorer.score_all()
```
**Example 2:** Score genes on chromosomes 21 and 22

```python
R = Scorer.score_chr(chrs=[21,22])
```

**Example 3:** Score genes WDR12 and FARP2

```python
R = Scorer.score(['WDR12','FARP2'])
```

**Options:**

```parallel=1```  : Number of cores to use

```nobar=False``` : Disable progress bar

**Return:**

```python
R = [R_SUCCESS,R_FAIL,R_TOTALFAIL]
```

```python
R_SUCCESS   = [ ['Symbol',p-value,Nsnps],...]
R_FAIL      = [ ['Symbol',[infos] ]     ,...]
R_TOTALFAIL = [ ['Symbol','Reason']     ,...] 
```

```R_SUCCESS```  : List of successfully scored genes

```R_FAIL```     : List of genes for which the scoring failed due to non-convergence of the scoring algorithm

```R_TOTALFAIL```: List of genes for which the scoring failed for other reasons


**Re-scoring:**

The genes in R_FAIL can be scored again with a manual choice of algorithm:

```python
R = Scorer.rescore(R,method='ruben',mode='128b',reqacc=1e-32,intlimit=100000)
```

```method= 'auto' | 'ruben' | 'davies' | 'satterthwaite'```: Algorithm to use 

```mode='' | '128b' | '100d'```: internal precision (double | quad | 100 digits)

```reqacc=float``` : Requested accuracy. 

```intlimit=integer```: Cutoff

NOTE:

```ruben``` and ```davies``` compute exactly up to requested precision (```reqacc```). ```satterthwaite``` is a second order approximation. ```auto``` tries to automatically select for given gene between davies and ruben to maximize throughput. ```auto``` is the default setting for the gene scorer. If it fails, it is recommended to rescore with ```ruben```.


TIP:

Ruben converges very slowly if the ratio between the largest and smallest eigenvalue is large. Try to reduce the ```varcutoff``` parameter in this case.

**Output:**

The scoring results ```R_SUCCESS``` can be saved in a a tab separated file via:

```python
scorer.save_scores('filename')
```


### Pathway scoring:

PascalX offers two different pathway scorers. 

**Initialization:**

Define a gene scorer as above and score or load scored genes for a GWAS. The scorers are then initialized as follows:

Rank based scoring

```python
Pscorer = pathway.chi2rank(scorer)
```

The rank scorer uniformizes the gene p-value distribution via ranking and aggregates p-values via inverse transform to chi^2 distributed random variables.


Monte-Carlo based scoring

```python
Pscorer = pathway.chi2perm(scorer)
```
Gene p-values are chi^2 inverse transformed and the sum of chi^2 values for a given pathway is compared against a randomly generated gene sets of equal size.


**Loading modules:**

Sets of modules to be scored can be loaded from a tab-separated file via the command

```python
M = P.load_modules("filename.tsv",ncol=0,fcol=2)
```

```ncol=0```: Column of name/id 

```fcol=2```: Column of first gene symbol

**Scoring:**

```python
RESULT = P.score(M)
```

```RESULT = [ [[name,[symbols],p-value],...], R_FAIL ]```

If the list R_FAIL is not empty, a gene re-scoring for the listed genes and re-scoring of affected pathways is recommended. Note that the genes and meta-genes with out gene score are removed from the pathway before pathway scoring.

### X scoring:

PascalX offers two different GWAS cross scorers.

**Coherence scorer:**

```python
from PascalX import xscorer

X = xscorer.zsum(leftTail=False)
X.load_genome('path/filename')
```
Note that the default initialization of the gene scoring above are used. ```leftTail=``` sets the side to test. False corresponds to anti-coherence and True to coherence. A gene annotation has to be loaded as for the standard Genescorer.

```python
X.load_GWAS('path/filenameA',name='GWAS A',rscol=0,pcol=1,bcol=2,a1col=3,a2col=4,header=False)
X.load_GWAS('path/filenameB',name='GWAS B',rscol=0,pcol=1,bcol=2,a1col=3,a2col=4,header=False)
```
In the GWAS data loading routine, we have to set in addition a name for each GWAS to be loaded via the ```name=``` argument, and it is necessary to specify the column with the raw betas ```bcol=```.

<<<<<<< HEAD
It is recommended to perform the scoring with matched alleles, using
=======
It is recommended to perform the scoring after filtering for matching alleles 
>>>>>>> a56f102b

```python
X.matchAlleles('GWAS A','GWAS B')
```
<<<<<<< HEAD
This requires that allele information has been loaded for both GWAS, and for the reference panel (using .vcf import).

Note that it is also recommended to jointly QQ normalize p-values:
=======

and for jointly QQ normalized p-values:
>>>>>>> a56f102b

```python
X.jointlyRank('GWAS A','GWAS B')
```

The scoring is started via calling

```python
R = X.score_all(E_A='GWAS A',E_B='GWAS B')
```
The return ```R``` is as for the Genescorer class.

**Ratio scorer:**

As above, but with

```python
X = xscorer.rsum(leftTail=False)
```

NOTE: As the current cross scoring implementation consumes significantly more memory than the genescorer, it is recommended to keep ```parallel=1``` at the time being.


### Visualization:

```python
Scorer.plot_Manhattan(R[0])
```

**Options:**

```sigLine=pval```: Draw significance threshold line at p-value (0 for off)

```logsigThreshold=logpval```: Threshold above which to label genes (log p-value)

```labelSig=True```: Plot names of genes above logsigThreshold (True | False)

```labelList=[]```: List of gene symbols to label

```style='colorful'```:
![Colorful style](https://github.com/BergmannLab/PascalX/blob/main/misc/style_colorful.png)

```style='classic'```: 
![Classic style](https://github.com/BergmannLab/PascalX/blob/main/misc/style_classic.png)<|MERGE_RESOLUTION|>--- conflicted
+++ resolved
@@ -319,23 +319,15 @@
 ```
 In the GWAS data loading routine, we have to set in addition a name for each GWAS to be loaded via the ```name=``` argument, and it is necessary to specify the column with the raw betas ```bcol=```.
 
-<<<<<<< HEAD
-It is recommended to perform the scoring with matched alleles, using
-=======
 It is recommended to perform the scoring after filtering for matching alleles 
->>>>>>> a56f102b
 
 ```python
 X.matchAlleles('GWAS A','GWAS B')
 ```
-<<<<<<< HEAD
+
 This requires that allele information has been loaded for both GWAS, and for the reference panel (using .vcf import).
 
 Note that it is also recommended to jointly QQ normalize p-values:
-=======
-
-and for jointly QQ normalized p-values:
->>>>>>> a56f102b
 
 ```python
 X.jointlyRank('GWAS A','GWAS B')
